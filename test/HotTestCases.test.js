--- conflicted
+++ resolved
@@ -37,37 +37,6 @@
 							updateIndex: 0
 						}
 					};
-<<<<<<< HEAD
-					const options = {
-						context: testDirectory,
-						entry: "./index.js",
-						output: {
-							path: outputDirectory,
-							filename: "bundle.js"
-						},
-						module: {
-							rules: [{
-								test: /\.js$/,
-								loader: path.join(__dirname, "hotCases", "fake-update-loader.js"),
-								enforce: "pre"
-							}, {
-								test: /\.css$/,
-								use: ExtractTextPlugin.extract({
-									fallback: "style-loader",
-									loader: "css-loader"
-								})
-							}]
-						},
-						target: "async-node",
-						plugins: [
-							new webpack.HotModuleReplacementPlugin(),
-							new webpack.NamedModulesPlugin(),
-							new webpack.LoaderOptionsPlugin(fakeUpdateLoaderOptions),
-							new ExtractTextPlugin("bundle.css")
-						],
-						recordsPath: recordsPath
-					};
-=======
 					const configPath = path.join(testDirectory, "webpack.config.js");
 					let options = {};
 					if(fs.existsSync(configPath))
@@ -100,7 +69,6 @@
 						new ExtractTextPlugin("bundle.css")
 					);
 					if(!options.recordsPath) options.recordsPath = recordsPath;
->>>>>>> d87c88e4
 					const compiler = webpack(options);
 					compiler.run((err, stats) => {
 						if(err) return done(err);
